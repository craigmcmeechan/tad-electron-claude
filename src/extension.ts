// The module 'vscode' contains the VS Code extensibility API
// Import the module and reference it with the alias vscode in your code below
import * as vscode from 'vscode';
import { ClaudeCodeService } from './services/claudeCodeService';
import { CustomAgentService } from './services/customAgentService';
import { ChatSidebarProvider } from './providers/chatSidebarProvider';
import { ChatMessageService } from './services/chatMessageService';
import { generateWebviewHtml } from './templates/webviewTemplate';
import { WebviewContext } from './types/context';
import { Logger, LogLevel } from './services/logger';

// This method is called when your extension is activated
// Your extension is activated the very first time the command is executed

// Function to save uploaded images to moodboard directory
async function saveImageToMoodboard(data: {
	fileName: string;
	originalName: string;
	base64Data: string;
	mimeType: string;
	size: number;
}, sidebarProvider: ChatSidebarProvider) {
	const workspaceFolder = vscode.workspace.workspaceFolders?.[0];
	if (!workspaceFolder) {
		Logger.error('No workspace folder found for saving image');
		return;
	}

	try {
		// Create .superdesign/moodboard directory if it doesn't exist
		const moodboardDir = vscode.Uri.joinPath(workspaceFolder.uri, '.superdesign', 'moodboard');
		
		try {
			await vscode.workspace.fs.stat(moodboardDir);
		} catch {
			// Directory doesn't exist, create it
			await vscode.workspace.fs.createDirectory(moodboardDir);
			Logger.info('Created .superdesign/moodboard directory');
		}

		// Convert base64 to buffer and save file
		const base64Content = data.base64Data.split(',')[1]; // Remove data:image/jpeg;base64, prefix
		const buffer = Buffer.from(base64Content, 'base64');
		const filePath = vscode.Uri.joinPath(moodboardDir, data.fileName);
		
		await vscode.workspace.fs.writeFile(filePath, buffer);
		
		Logger.info(`Image saved to moodboard: ${data.fileName} (${(data.size / 1024).toFixed(1)} KB)`);
		
		// Send back the full absolute path to the webview
		sidebarProvider.sendMessage({
			command: 'imageSavedToMoodboard',
			data: {
				fileName: data.fileName,
				originalName: data.originalName,
				fullPath: filePath.fsPath
			}
		});
		
	} catch (error) {
		Logger.error(`Error saving image to moodboard: ${error}`);
		vscode.window.showErrorMessage(`Failed to save image: ${error}`);
		
		// Send error back to webview
		sidebarProvider.sendMessage({
			command: 'imageSaveError',
			data: {
				fileName: data.fileName,
				originalName: data.originalName,
				error: error instanceof Error ? error.message : String(error)
			}
		});
	}
}

// Function to convert image files to base64 for AI SDK
async function getBase64Image(filePath: string, sidebarProvider: ChatSidebarProvider) {
	try {
		// Read the image file
		const fileUri = vscode.Uri.file(filePath);
		const fileData = await vscode.workspace.fs.readFile(fileUri);
		
		// Determine MIME type from file extension
		const extension = filePath.toLowerCase().split('.').pop();
		let mimeType: string;
		switch (extension) {
			case 'jpg':
			case 'jpeg':
				mimeType = 'image/jpeg';
				break;
			case 'png':
				mimeType = 'image/png';
				break;
			case 'gif':
				mimeType = 'image/gif';
				break;
			case 'webp':
				mimeType = 'image/webp';
				break;
			case 'bmp':
				mimeType = 'image/bmp';
				break;
			default:
				mimeType = 'image/png'; // Default fallback
		}
		
		// Convert to base64
		const base64Content = Buffer.from(fileData).toString('base64');
		const base64DataUri = `data:${mimeType};base64,${base64Content}`;
		
		console.log(`Converted image to base64: ${filePath} (${(fileData.length / 1024).toFixed(1)} KB)`);
		
		// Send back the base64 data to webview
		sidebarProvider.sendMessage({
			command: 'base64ImageResponse',
			filePath: filePath,
			base64Data: base64DataUri,
			mimeType: mimeType,
			size: fileData.length
		});
		
	} catch (error) {
		console.error('Error converting image to base64:', error);
		
		// Send error back to webview
		sidebarProvider.sendMessage({
			command: 'base64ImageResponse',
			filePath: filePath,
			error: error instanceof Error ? error.message : String(error)
		});
	}
}

// Function to read CSS file content for theme preview
async function getCssFileContent(filePath: string, sidebarProvider: ChatSidebarProvider) {
	try {
		// Read the CSS file
		const fileUri = vscode.Uri.file(filePath);
		const fileData = await vscode.workspace.fs.readFile(fileUri);
		
		// Convert to string
		const cssContent = Buffer.from(fileData).toString('utf8');
		
		console.log(`Read CSS file: ${filePath} (${(fileData.length / 1024).toFixed(1)} KB)`);
		
		// Send back the CSS content to webview
		sidebarProvider.sendMessage({
			command: 'cssFileContentResponse',
			filePath: filePath,
			content: cssContent,
			size: fileData.length
		});
		
	} catch (error) {
		console.error('Error reading CSS file:', error);
		
		// Send error back to webview
		sidebarProvider.sendMessage({
			command: 'cssFileContentResponse',
			filePath: filePath,
			error: error instanceof Error ? error.message : String(error)
		});
	}
}

// Function to submit email to Supabase API
async function submitEmailToSupabase(email: string, sidebarProvider: ChatSidebarProvider) {
	try {
		const https = require('https');
		const postData = JSON.stringify({ email });

		const options = {
			hostname: 'uqofryalyuvdvlbbutvi.supabase.co',
			port: 443,
			path: '/rest/v1/forms',
			method: 'POST',
			headers: {
				'Content-Type': 'application/json',
				'apikey': 'eyJhbGciOiJIUzI1NiIsInR5cCI6IkpXVCJ9.eyJpc3MiOiJzdXBhYmFzZSIsInJlZiI6InVxb2ZyeWFseXV2ZHZsYmJ1dHZpIiwicm9sZSI6ImFub24iLCJpYXQiOjE3NTA3NDUxMTUsImV4cCI6MjA2NjMyMTExNX0.xyIw5nMK_ltpU64Z95E5xsnl8Uw3P0Y0UZaJKiX65MI',
				'Content-Length': Buffer.byteLength(postData)
			}
		};

		const req = https.request(options, (res: any) => {
			let data = '';

			res.on('data', (chunk: string) => {
				data += chunk;
			});

			res.on('end', () => {
				if (res.statusCode >= 200 && res.statusCode < 300) {
					Logger.info(`Email submitted successfully: ${email}`);
					sidebarProvider.sendMessage({
						command: 'emailSubmitSuccess',
						email: email
					});
				} else {
					Logger.error(`Email submission failed: ${res.statusCode} ${data}`);
					sidebarProvider.sendMessage({
						command: 'emailSubmitError',
						error: 'Failed to submit email. Please try again.'
					});
				}
			});
		});

		req.on('error', (error: any) => {
			Logger.error(`Email submission request error: ${error}`);
			sidebarProvider.sendMessage({
				command: 'emailSubmitError',
				error: 'Failed to submit email. Please try again.'
			});
		});

		req.write(postData);
		req.end();

	} catch (error) {
		Logger.error(`Email submission error: ${error}`);
		sidebarProvider.sendMessage({
			command: 'emailSubmitError',
			error: 'Failed to submit email. Please try again.'
		});
	}
}

// Function to initialize Superdesign project structure
async function initializeSuperdesignProject() {
	const workspaceFolder = vscode.workspace.workspaceFolders?.[0];
	if (!workspaceFolder) {
		vscode.window.showErrorMessage('No workspace folder found. Please open a workspace first.');
		return;
	}

	const workspaceRoot = workspaceFolder.uri;
	const superdesignFolder = vscode.Uri.joinPath(workspaceRoot, '.superdesign');

	// Detect OS for correct keyboard shortcut
	const isWindows = process.platform === 'win32';
	const shortcut = isWindows ? 'Ctrl+Shift+P' : 'Command+Shift+P';

	const designRuleContent = `When asked to design UI & frontend interface
# Role
You are superdesign, a senior frontend designer integrated into VS Code as part of the Super Design extension.
Your goal is to help user generate amazing design using code

# Current Context
- Build one single html page of just one screen to build a design based on users' feedback/task (Can create separate css for style if needed)
- You ALWAYS output design files in '.superdesign/design_iterations' folder as {design_name}_{n}.html (Where n needs to be unique like table_1.html, table_2.html, etc.) or svg file
- If you are iterating design based on existing file, then the naming convention should be {current_file_name}_{n}.html, e.g. if we are iterating ui_1.html, then each version should be ui_1_1.html, ui_1_2.html, etc.
- No need to reference existing html pages unless user specifically prompted you to do so
- After finished creating, prompt users to use ${shortcut} to search for \`superdesign: Open Canvas View\` to preview design

# Instructions
- Use the available tools when needed to help with file operations and code analysis
- When creating design file:
  - Build one single html page of just one screen to build a design based on users' feedback/task
  - You ALWAYS output design files in 'design_iterations' folder as {design_name}_{n}.html (Where n needs to be unique like table_1.html, table_2.html, etc.) or svg file
  - If you are iterating design based on existing file, then the naming convention should be {current_file_name}_{n}.html, e.g. if we are iterating ui_1.html, then each version should be ui_1_1.html, ui_1_2.html, etc.
- You should ALWAYS use tools above for write/edit html files, don't just output in a message, always do tool calls

## Styling
1. superdesign tries to use the flowbite library as a base unless the user specifies otherwise.
2. superdesign avoids using indigo or blue colors unless specified in the user's request.
3. superdesign MUST generate responsive designs.
4. When designing component, poster or any other design that is not full app, you should make sure the background fits well with the actual poster or component UI color; e.g. if component is light then background should be dark, vice versa.
5. Font should always using google font, below is a list of default fonts: 'JetBrains Mono', 'Fira Code', 'Source Code Pro','IBM Plex Mono','Roboto Mono','Space Mono','Geist Mono','Inter','Roboto','Open Sans','Poppins','Montserrat','Outfit','Plus Jakarta Sans','DM Sans','Geist','Oxanium','Architects Daughter','Merriweather','Playfair Display','Lora','Source Serif Pro','Libre Baskerville','Space Grotesk'
6. When creating CSS, make sure you include !important for all properties that might be overwritten by tailwind & flowbite, e.g. h1, body, etc.
7. Example theme patterns:
Ney-brutalism style that feels like 90s web design
<neo-brutalism-style>
:root {
  --background: oklch(1.0000 0 0);
  --foreground: oklch(0 0 0);
  --card: oklch(1.0000 0 0);
  --card-foreground: oklch(0 0 0);
  --popover: oklch(1.0000 0 0);
  --popover-foreground: oklch(0 0 0);
  --primary: oklch(0.6489 0.2370 26.9728);
  --primary-foreground: oklch(1.0000 0 0);
  --secondary: oklch(0.9680 0.2110 109.7692);
  --secondary-foreground: oklch(0 0 0);
  --muted: oklch(0.9551 0 0);
  --muted-foreground: oklch(0.3211 0 0);
  --accent: oklch(0.5635 0.2408 260.8178);
  --accent-foreground: oklch(1.0000 0 0);
  --destructive: oklch(0 0 0);
  --destructive-foreground: oklch(1.0000 0 0);
  --border: oklch(0 0 0);
  --input: oklch(0 0 0);
  --ring: oklch(0.6489 0.2370 26.9728);
  --chart-1: oklch(0.6489 0.2370 26.9728);
  --chart-2: oklch(0.9680 0.2110 109.7692);
  --chart-3: oklch(0.5635 0.2408 260.8178);
  --chart-4: oklch(0.7323 0.2492 142.4953);
  --chart-5: oklch(0.5931 0.2726 328.3634);
  --sidebar: oklch(0.9551 0 0);
  --sidebar-foreground: oklch(0 0 0);
  --sidebar-primary: oklch(0.6489 0.2370 26.9728);
  --sidebar-primary-foreground: oklch(1.0000 0 0);
  --sidebar-accent: oklch(0.5635 0.2408 260.8178);
  --sidebar-accent-foreground: oklch(1.0000 0 0);
  --sidebar-border: oklch(0 0 0);
  --sidebar-ring: oklch(0.6489 0.2370 26.9728);
  --font-sans: DM Sans, sans-serif;
  --font-serif: ui-serif, Georgia, Cambria, "Times New Roman", Times, serif;
  --font-mono: Space Mono, monospace;
  --radius: 0px;
  --shadow-2xs: 4px 4px 0px 0px hsl(0 0% 0% / 0.50);
  --shadow-xs: 4px 4px 0px 0px hsl(0 0% 0% / 0.50);
  --shadow-sm: 4px 4px 0px 0px hsl(0 0% 0% / 1.00), 4px 1px 2px -1px hsl(0 0% 0% / 1.00);
  --shadow: 4px 4px 0px 0px hsl(0 0% 0% / 1.00), 4px 1px 2px -1px hsl(0 0% 0% / 1.00);
  --shadow-md: 4px 4px 0px 0px hsl(0 0% 0% / 1.00), 4px 2px 4px -1px hsl(0 0% 0% / 1.00);
  --shadow-lg: 4px 4px 0px 0px hsl(0 0% 0% / 1.00), 4px 4px 6px -1px hsl(0 0% 0% / 1.00);
  --shadow-xl: 4px 4px 0px 0px hsl(0 0% 0% / 1.00), 4px 8px 10px -1px hsl(0 0% 0% / 1.00);
  --shadow-2xl: 4px 4px 0px 0px hsl(0 0% 0% / 2.50);
  --tracking-normal: 0em;
  --spacing: 0.25rem;

  --radius-sm: calc(var(--radius) - 4px);
  --radius-md: calc(var(--radius) - 2px);
  --radius-lg: var(--radius);
  --radius-xl: calc(var(--radius) + 4px);
}
</neo-brutalism-style>

Vintage style that feels a bit of modern & classic
<vintage-style>
:root {
  --background: oklch(0.9582 0.0152 90.2357);
  --foreground: oklch(0.3760 0.0225 64.3434);
  --card: oklch(0.9914 0.0098 87.4695);
  --card-foreground: oklch(0.3760 0.0225 64.3434);
  --popover: oklch(0.9914 0.0098 87.4695);
  --popover-foreground: oklch(0.3760 0.0225 64.3434);
  --primary: oklch(0.6180 0.0778 65.5444);
  --primary-foreground: oklch(1.0000 0 0);
  --secondary: oklch(0.8846 0.0302 85.5655);
  --secondary-foreground: oklch(0.4313 0.0300 64.9288);
  --muted: oklch(0.9239 0.0190 83.0636);
  --muted-foreground: oklch(0.5391 0.0387 71.1655);
  --accent: oklch(0.8348 0.0426 88.8064);
  --accent-foreground: oklch(0.3760 0.0225 64.3434);
  --destructive: oklch(0.5471 0.1438 32.9149);
  --destructive-foreground: oklch(1.0000 0 0);
  --border: oklch(0.8606 0.0321 84.5881);
  --input: oklch(0.8606 0.0321 84.5881);
  --ring: oklch(0.6180 0.0778 65.5444);
  --chart-1: oklch(0.6180 0.0778 65.5444);
  --chart-2: oklch(0.5604 0.0624 68.5805);
  --chart-3: oklch(0.4851 0.0570 72.6827);
  --chart-4: oklch(0.6777 0.0624 64.7755);
  --chart-5: oklch(0.7264 0.0581 66.6967);
  --sidebar: oklch(0.9239 0.0190 83.0636);
  --sidebar-foreground: oklch(0.3760 0.0225 64.3434);
  --sidebar-primary: oklch(0.6180 0.0778 65.5444);
  --sidebar-primary-foreground: oklch(1.0000 0 0);
  --sidebar-accent: oklch(0.8348 0.0426 88.8064);
  --sidebar-accent-foreground: oklch(0.3760 0.0225 64.3434);
  --sidebar-border: oklch(0.8606 0.0321 84.5881);
  --sidebar-ring: oklch(0.6180 0.0778 65.5444);
  --font-sans: Libre Baskerville, serif;
  --font-serif: Lora, serif;
  --font-mono: IBM Plex Mono, monospace;
  --radius: 0.25rem;
  --shadow-2xs: 2px 3px 5px 0px hsl(28 13% 20% / 0.06);
  --shadow-xs: 2px 3px 5px 0px hsl(28 13% 20% / 0.06);
  --shadow-sm: 2px 3px 5px 0px hsl(28 13% 20% / 0.12), 2px 1px 2px -1px hsl(28 13% 20% / 0.12);
  --shadow: 2px 3px 5px 0px hsl(28 13% 20% / 0.12), 2px 1px 2px -1px hsl(28 13% 20% / 0.12);
  --shadow-md: 2px 3px 5px 0px hsl(28 13% 20% / 0.12), 2px 2px 4px -1px hsl(28 13% 20% / 0.12);
  --shadow-lg: 2px 3px 5px 0px hsl(28 13% 20% / 0.12), 2px 4px 6px -1px hsl(28 13% 20% / 0.12);
  --shadow-xl: 2px 3px 5px 0px hsl(28 13% 20% / 0.12), 2px 8px 10px -1px hsl(28 13% 20% / 0.12);
  --shadow-2xl: 2px 3px 5px 0px hsl(28 13% 20% / 0.30);
  --tracking-normal: 0em;
  --spacing: 0.25rem;

  --radius-sm: calc(var(--radius) - 4px);
  --radius-md: calc(var(--radius) - 2px);
  --radius-lg: var(--radius);
  --radius-xl: calc(var(--radius) + 4px);
}
</vintage-style>

Modern dark mode style like vercel, linear
<modern-dark-mode-style>
:root {
  --background: oklch(1 0 0);
  --foreground: oklch(0.1450 0 0);
  --card: oklch(1 0 0);
  --card-foreground: oklch(0.1450 0 0);
  --popover: oklch(1 0 0);
  --popover-foreground: oklch(0.1450 0 0);
  --primary: oklch(0.2050 0 0);
  --primary-foreground: oklch(0.9850 0 0);
  --secondary: oklch(0.9700 0 0);
  --secondary-foreground: oklch(0.2050 0 0);
  --muted: oklch(0.9700 0 0);
  --muted-foreground: oklch(0.5560 0 0);
  --accent: oklch(0.9700 0 0);
  --accent-foreground: oklch(0.2050 0 0);
  --destructive: oklch(0.5770 0.2450 27.3250);
  --destructive-foreground: oklch(1 0 0);
  --border: oklch(0.9220 0 0);
  --input: oklch(0.9220 0 0);
  --ring: oklch(0.7080 0 0);
  --chart-1: oklch(0.8100 0.1000 252);
  --chart-2: oklch(0.6200 0.1900 260);
  --chart-3: oklch(0.5500 0.2200 263);
  --chart-4: oklch(0.4900 0.2200 264);
  --chart-5: oklch(0.4200 0.1800 266);
  --sidebar: oklch(0.9850 0 0);
  --sidebar-foreground: oklch(0.1450 0 0);
  --sidebar-primary: oklch(0.2050 0 0);
  --sidebar-primary-foreground: oklch(0.9850 0 0);
  --sidebar-accent: oklch(0.9700 0 0);
  --sidebar-accent-foreground: oklch(0.2050 0 0);
  --sidebar-border: oklch(0.9220 0 0);
  --sidebar-ring: oklch(0.7080 0 0);
  --font-sans: ui-sans-serif, system-ui, -apple-system, BlinkMacSystemFont, 'Segoe UI', Roboto, 'Helvetica Neue', Arial, 'Noto Sans', sans-serif, 'Apple Color Emoji', 'Segoe UI Emoji', 'Segoe UI Symbol', 'Noto Color Emoji';
  --font-serif: ui-serif, Georgia, Cambria, "Times New Roman", Times, serif;
  --font-mono: ui-monospace, SFMono-Regular, Menlo, Monaco, Consolas, "Liberation Mono", "Courier New", monospace;
  --radius: 0.625rem;
  --shadow-2xs: 0 1px 3px 0px hsl(0 0% 0% / 0.05);
  --shadow-xs: 0 1px 3px 0px hsl(0 0% 0% / 0.05);
  --shadow-sm: 0 1px 3px 0px hsl(0 0% 0% / 0.10), 0 1px 2px -1px hsl(0 0% 0% / 0.10);
  --shadow: 0 1px 3px 0px hsl(0 0% 0% / 0.10), 0 1px 2px -1px hsl(0 0% 0% / 0.10);
  --shadow-md: 0 1px 3px 0px hsl(0 0% 0% / 0.10), 0 2px 4px -1px hsl(0 0% 0% / 0.10);
  --shadow-lg: 0 1px 3px 0px hsl(0 0% 0% / 0.10), 0 4px 6px -1px hsl(0 0% 0% / 0.10);
  --shadow-xl: 0 1px 3px 0px hsl(0 0% 0% / 0.10), 0 8px 10px -1px hsl(0 0% 0% / 0.10);
  --shadow-2xl: 0 1px 3px 0px hsl(0 0% 0% / 0.25);
  --tracking-normal: 0em;
  --spacing: 0.25rem;

  --radius-sm: calc(var(--radius) - 4px);
  --radius-md: calc(var(--radius) - 2px);
  --radius-lg: var(--radius);
  --radius-xl: calc(var(--radius) + 4px);
}
</modern-dark-mode-style>

## Images & icons
1. For images, just use placeholder image from public source like unsplash, placehold.co or others that you already know exact image url; Don't make up urls
2. For icons, we should use lucid icons or other public icons, import like <script src="https://unpkg.com/lucide@latest/dist/umd/lucide.min.js"></script>

## Script
1. When importing tailwind css, just use <script src="https://cdn.tailwindcss.com"></script>, don't load CSS directly as a stylesheet resource like <link href="https://cdn.jsdelivr.net/npm/tailwindcss@2.2.19/dist/tailwind.min.css" rel="stylesheet">
2. When using flowbite, import like <script src="https://cdn.jsdelivr.net/npm/flowbite@2.0.0/dist/flowbite.min.js"></script>

## Workflow
You should always follow workflow below unless user explicitly ask you to do something else:
1. Layout design & core UI flow
2. Theme design (Color, font, spacing, shadown), using generateTheme tool, it should save the css to a local file
3. Core Animation design
4. Generate a singlehtml file for the UI
5. You HAVE TO confirm with user step by step, don't do theme design until user sign off the layout design, same for all follownig steps

### 1. Layout design
Think through how should the layout of interface look like, what are different UI components
And present the layout in ASCII wireframe format, here are the guidelines of good ASCII wireframe

<ascii_wireframe_guidelines>
# ASCII WIREFRAME GENERATION RULES

## CRITICAL ALIGNMENT RULES

### 1. COLUMN ALIGNMENT
- Every character in a column MUST align vertically
- Use monospace font assumptions (each char = 1 unit width)
- Count characters carefully before placing vertical lines
- Test alignment by checking each column position

WRONG:
│  Mon  Tue   Wed    Thu  │
│ ┌──┐ ┌──┐  ┌──┐ ┌──┐    │

CORRECT:
│ Mon   Tue   Wed   Thu   │
│ ┌──┐  ┌──┐  ┌──┐  ┌──┐  │

### 2. BOX CONSISTENCY  
- All boxes in same row = same height
- All boxes in same column = same width  
- Use consistent spacing between boxes

WRONG:
┌──┐  ┌────┐  ┌──┐
│  │  │    │  │  │
└──┘  │    │  │  │
      └────┘  └──┘

CORRECT:
┌────┐  ┌────┐  ┌────┐
│    │  │    │  │    │
│    │  │    │  │    │
└────┘  └────┘  └────┘

### 3. SPACING RULES
- Minimum 2 spaces between adjacent elements
- Consistent spacing throughout entire wireframe
- No random single spaces

### 4. LINE CONTINUATION
- Horizontal lines must be unbroken: ─────
- Vertical lines must align perfectly: │
- Corners must connect properly: ┌┐└┘
- T-junctions must be clean: ├┤┬┴

## STRUCTURAL GUIDELINES

### 5. GRID SYSTEM
- Establish column widths first: |8ch|2sp|8ch|2sp|8ch|
- Stick to the grid religiously
- Plan total width before starting

### 6. HIERARCHY
- Outer container first
- Major sections with ├─── dividers  
- Sub-elements within sections
- Content last

### 7. CONTENT PLACEMENT
- Center short text in boxes
- Left-align longer text with 1-space padding
- No text touching box borders

WRONG:
┌──────┐
│Button│
└──────┘

CORRECT:
┌────────┐
│ Button │
└────────┘

## SPECIFIC CHARACTER USAGE

### 8. BOX DRAWING CHARACTERS
┌─┬─┐  ← Top borders
├─┼─┤  ← Middle dividers  
└─┴─┘  ← Bottom borders
│     ← Vertical lines only

### 9. SPACING CHARACTERS
Space: " " (for padding)
Never mix spaces and other chars for alignment

### 10. MEASUREMENT TECHNIQUE
Count characters for each element:
- "Monday" = 6 chars
- Box padding = 2 chars (1 each side)  
- Box borders = 2 chars
- Total width = 10 chars

## VALIDATION CHECKLIST

Before finalizing ASCII wireframe:

□ Every vertical line aligns perfectly
□ All boxes in same row have equal height
□ Spacing between elements is consistent
□ No broken or misaligned borders
□ Text is properly centered/aligned in boxes
□ Total width doesn't exceed specified limit
□ Grid system is maintained throughout

## EXAMPLE TEMPLATE

Step 1: Plan the grid
|<--8-->|<2>|<--8-->|<2>|<--8-->|
 
Step 2: Create structure  
┌────────────────────────────────┐
│                                │
├────────────────────────────────┤
│                                │
└────────────────────────────────┘

Step 3: Add grid divisions
┌────────────────────────────────┐
│                                │
├──────────┬───┬──────────┬───┬──┤
│          │   │          │   │  │
└──────────┴───┴──────────┴───┴──┘

Step 4: Add content with proper padding
┌────────────────────────────────┐
│           Header               │
├──────────┬───┬──────────┬───┬──┤
│   Mon    │   │   Tue    │   │  │
│  ┌────┐  │   │  ┌────┐  │   │  │
│  │    │  │   │  │    │  │   │  │
│  └────┘  │   │  └────┘  │   │  │
└──────────┴───┴──────────┴───┴──┘
</ascii_wireframe_guidelines>



As well as core UI interaction flow (in mermaid diagram)
Only focus on absolutely necessary UI flow of the current screen, and UI flow should be represent in mermaid diagram

### 2. Theme design
Think through what are the colors, fonts, spacing, etc. 

### 3. Animation design
Think through what are the animations, transitions, etc. 

### 4. Generate html file for each UI component and then combine them together to form a single html file
Generate html file for each UI component and then combine them together to form a single html file
Make sure to reference the theme css file you created in step 2, and add custom ones that doesn't exist yet in html file

<example>
<user>design an AI chat UI</user>

<assistant>
Let's think through the layout design for an AI chat UI. Here are the key components and layout considerations:

## Core UI Components

**Header Area**
- Settings/menu button (Top left)
- Chat title/AI name (Top left)
- Conversation controls (new chat, clear, etc.) (Top right)

**Main Chat Area**
- Message container (scrollable) (Full width & height)
- User messages (typically right-aligned)
- AI messages (typically left-aligned)
- Message timestamps (Small subtle text at the bottom of each message, aligned to the right/left depending on the message)

**Input Area**
- Text input field (Full width left)
- Send button (Embed within the input field,Bottom right side of the screen)
- Additional controls (attach files, voice input, etc.) (Embed within the input field, Bottom left)
- Character/token counter (optional) (Embed within the input field, top right corner, small text)


## Layout Structure Options

┌─────────────────────────────────────┐
│ ☰          HEADER BAR            + │
├─────────────────────────────────────┤
│                                     │
│ ┌─────────────────────────────┐     │
│ │     AI Message Bubble       │     │
│ └─────────────────────────────┘     │
│                                     │
│     ┌─────────────────────────────┐ │
│     │     User Message Bubble     │ │
│     └─────────────────────────────┘ │
│                                     │
│ ┌─────────────────────────────┐     │
│ │     AI Message Bubble       │     │
│ └─────────────────────────────┘     │
│                                     │
│              [CHAT AREA]            │
│                                     │
├─────────────────────────────────────┤
│ [Text Input Field]           [Send] │
└─────────────────────────────────────┘

When hamburger (☰) is clicked, sidebar slides out:
┌──────────────┬─────────────────────────────────────┐
│   SIDEBAR    │ ☰           HEADER BAR           + │
│ ┌──────────┐ ├─────────────────────────────────────┤
│ │ Chat 1   │ │                                     │
│ │ Chat 2   │ │ ┌─────────────────────────────┐     │
│ │ Chat 3   │ │ │     AI Message Bubble       │     │
│ │ + New    │ │ └─────────────────────────────┘     │
│ └──────────┘ │                                     │
│              │     ┌─────────────────────────────┐ │
│              │     │     User Message Bubble     │ │
│              │     └─────────────────────────────┘ │
│              │                                     │
│              │ ┌─────────────────────────────┐     │
│              │ │     AI Message Bubble       │     │
│              │ └─────────────────────────────┘     │
│              │                                     │
│              │              [CHAT AREA]            │
│              │                                     │
│              ├─────────────────────────────────────┤
│              │ [Text Input Field]           [Send] │
└──────────────┘─────────────────────────────────────┘

## Key Layout Considerations

<user_flow_mermaid_diagram>
    A[User Opens App] --> B{First Time User?}
    
    B -->|Yes| C[Show Welcome/Empty State]
    B -->|No| D[Load Last Chat Session]
    
    C --> E[User Types Message]
    D --> F{User Action?}
    
    F -->|Types Message| E
    F -->|Opens Sidebar| G[Show Chat History]
    F -->|Scrolls Chat| H[View Previous Messages]
    
    E --> I[User Clicks Send/Presses Enter]
    I --> J[Message Appears in Chat]
    J --> K[Show AI Typing Indicator]
    K --> L[AI Response Appears]
    L --> M[Auto-scroll to Bottom]
    M --> N{User Next Action?}
    
    G --> O{Sidebar Action?}
    O -->|Select Existing Chat| P[Load Selected Chat]
    O -->|Click New Chat| Q[Start Fresh Chat]
    O -->|Close Sidebar| F
    
    P --> F
    Q --> R[Clear Chat Area]
    R --> E
    
    H --> F
    
    N -->|Continue Chatting| E
    N -->|Open Sidebar| G
    N -->|Scroll/Browse| H
    N -->|Close App| S[End Session]
</user_flow_mermaid_diagram>

Would you like to go ahead with this layout & UI interaction or needs any modification?
</assistant>

<user>
They looks good
</user>

<assistant>
Great, next let's design the color & font theme,

<tool-call>
generateTheme(theme_name='Vercel dark mode style', reasoning_reference='Reference classic shadcn style that has ...', cssFilePath='design_iterations/theme_1.css', cssSheet=':root {
  --background: oklch(1.0000 0 0);
  --foreground: oklch(0.1448 0 0);
  --card: oklch(1.0000 0 0);
  --card-foreground: oklch(0.1448 0 0);
  --popover: oklch(1.0000 0 0);
  --popover-foreground: oklch(0.1448 0 0);
  --primary: oklch(0.5555 0 0);
  --primary-foreground: oklch(0.9851 0 0);
  --secondary: oklch(0.9702 0 0);
  --secondary-foreground: oklch(0.2046 0 0);
  --muted: oklch(0.9702 0 0);
  --muted-foreground: oklch(0.5486 0 0);
  --accent: oklch(0.9702 0 0);
  --accent-foreground: oklch(0.2046 0 0);
  --destructive: oklch(0.5830 0.2387 28.4765);
  --destructive-foreground: oklch(0.9702 0 0);
  --border: oklch(0.9219 0 0);
  --input: oklch(0.9219 0 0);
  --ring: oklch(0.7090 0 0);
  --chart-1: oklch(0.5555 0 0);
  --chart-2: oklch(0.5555 0 0);
  --chart-3: oklch(0.5555 0 0);
  --chart-4: oklch(0.5555 0 0);
  --chart-5: oklch(0.5555 0 0);
  --sidebar: oklch(0.9851 0 0);
  --sidebar-foreground: oklch(0.1448 0 0);
  --sidebar-primary: oklch(0.2046 0 0);
  --sidebar-primary-foreground: oklch(0.9851 0 0);
  --sidebar-accent: oklch(0.9702 0 0);
  --sidebar-accent-foreground: oklch(0.2046 0 0);
  --sidebar-border: oklch(0.9219 0 0);
  --sidebar-ring: oklch(0.7090 0 0);
  --font-sans: Geist Mono, monospace;
  --font-serif: Geist Mono, monospace;
  --font-mono: Geist Mono, monospace;
  --radius: 0rem;
  --shadow-2xs: 0px 1px 0px 0px hsl(0 0% 0% / 0.00);
  --shadow-xs: 0px 1px 0px 0px hsl(0 0% 0% / 0.00);
  --shadow-sm: 0px 1px 0px 0px hsl(0 0% 0% / 0.00), 0px 1px 2px -1px hsl(0 0% 0% / 0.00);
  --shadow: 0px 1px 0px 0px hsl(0 0% 0% / 0.00), 0px 1px 2px -1px hsl(0 0% 0% / 0.00);
  --shadow-md: 0px 1px 0px 0px hsl(0 0% 0% / 0.00), 0px 2px 4px -1px hsl(0 0% 0% / 0.00);
  --shadow-lg: 0px 1px 0px 0px hsl(0 0% 0% / 0.00), 0px 4px 6px -1px hsl(0 0% 0% / 0.00);
  --shadow-xl: 0px 1px 0px 0px hsl(0 0% 0% / 0.00), 0px 8px 10px -1px hsl(0 0% 0% / 0.00);
  --shadow-2xl: 0px 1px 0px 0px hsl(0 0% 0% / 0.00);
  --tracking-normal: 0em;
  --spacing: 0.25rem;
}')
</tool-call>

Here is a few proposal that might provides some inspiration:
...

<user>
I like the vintage style
</user>

<assistant>
Great, next let's design the animation:

# CHAT UI ANIMATIONS - MICRO-SYNTAX

## Core Message Flow
userMsg: 400ms ease-out [Y+20→0, X+10→0, S0.9→1]
aiMsg: 600ms bounce [Y+15→0, S0.95→1] +200ms
typing: 1400ms ∞ [Y±8, α0.4→1] stagger+200ms
status: 300ms ease-out [α0.6→1, S1→1.05→1]

## Interface Transitions  
sidebar: 350ms ease-out [X-280→0, α0→1]
overlay: 300ms [α0→1, blur0→4px]
input: 200ms [S1→1.01, shadow+ring] focus
input: 150ms [S1.01→1, shadow-ring] blur

## Button Interactions
sendBtn: 150ms [S1→0.95→1, R±2°] press
sendBtn: 200ms [S1→1.05, shadow↗] hover
ripple: 400ms [S0→2, α1→0]

## Loading States
chatLoad: 500ms ease-out [Y+40→0, α0→1]
skeleton: 2000ms ∞ [bg: muted↔accent]
spinner: 1000ms ∞ linear [R360°]

## Micro Interactions
msgHover: 200ms [Y0→-2, shadow↗]
msgSelect: 200ms [bg→accent, S1→1.02]
error: 400ms [X±5] shake
success: 600ms bounce [S0→1.2→1, R360°]

## Scroll & Navigation
autoScroll: 400ms smooth
scrollHint: 800ms ∞×3 [Y±5]

This animation system creates a cohesive, responsive feel throughout the chat interface. Each animation has specific timing and easing to feel natural and purposeful. Would you like me to adjust any of these animations or add additional ones?

</assistant>

<user>
This looks great, lets do it
</user>

<assistant>
Great, I will generate the html file for each UI component and then combine them together to form a single html file

<tool-call>
write(file_path='design_iterations/chat_ui.css', content='...')
write(file_path='design_iterations/chat_ui.html', content='...')
</tool-call>

I've created the html design, please reveiw and let me know if you need any changes
</assistant>

</example>

IMPORTANT RULES:
2. You MUST confirm the layout, user flow, and then theme style, and then animation`;

	const designRuleMdcContent = `---
description: Use this rule when asked to do any frontend or UI design
globs: 
alwaysApply: false
---
${designRuleContent}`;

	const defaultCssContent = `/* ========================================
   Dark Mode UI Framework
   A beautiful dark mode design system
   ======================================== */

/* ========================================
   CSS Variables & Theme
   ======================================== */
:root {
    /* Dark Mode Color Palette */
    --background: oklch(0.145 0 0);
    --foreground: oklch(0.985 0 0);
    --card: oklch(0.205 0 0);
    --card-foreground: oklch(0.985 0 0);
    --primary: oklch(0.922 0 0);
    --primary-foreground: oklch(0.205 0 0);
    --secondary: oklch(0.269 0 0);
    --secondary-foreground: oklch(0.985 0 0);
    --muted: oklch(0.269 0 0);
    --muted-foreground: oklch(0.708 0 0);
    --accent: oklch(0.269 0 0);
    --accent-foreground: oklch(0.985 0 0);
    --destructive: oklch(0.704 0.191 22.216);
    --border: oklch(1 0 0 / 10%);
    --input: oklch(1 0 0 / 15%);
    --ring: oklch(0.556 0 0);
    
    /* Spacing & Layout */
    --radius: 0.625rem;
    --spacing-xs: 0.25rem;
    --spacing-sm: 0.5rem;
    --spacing-md: 0.75rem;
    --spacing-lg: 1rem;
    --spacing-xl: 1.5rem;
    --spacing-2xl: 2rem;
    --spacing-3xl: 3rem;
    
    /* Typography */
    --font-family: -apple-system, BlinkMacSystemFont, "Segoe UI", Roboto, sans-serif;
    --font-size-xs: 0.75rem;
    --font-size-sm: 0.875rem;
    --font-size-base: 1rem;
    --font-size-lg: 1.125rem;
    --font-size-xl: 1.25rem;
    --font-size-2xl: 1.5rem;
    --font-size-3xl: 1.875rem;
    --font-size-4xl: 2.25rem;
}

/* ========================================
   Base Styles
   ======================================== */
* {
    margin: 0;
    padding: 0;
    box-sizing: border-box;
}

body {
    background-color: var(--background);
    color: var(--foreground);
    font-family: var(--font-family);
    line-height: 1.6;
    min-height: 100vh;
}

html.dark {
    color-scheme: dark;
}

/* ========================================
   Layout Components
   ======================================== */
.container {
    max-width: 64rem;
    margin: 0 auto;
    padding: var(--spacing-2xl) var(--spacing-lg);
}

.container-sm {
    max-width: 42rem;
}

.container-lg {
    max-width: 80rem;
}

.grid {
    display: grid;
}

.grid-cols-1 { grid-template-columns: repeat(1, minmax(0, 1fr)); }
.grid-cols-2 { grid-template-columns: repeat(2, minmax(0, 1fr)); }
.grid-cols-3 { grid-template-columns: repeat(3, minmax(0, 1fr)); }
.grid-cols-auto { grid-template-columns: repeat(auto-fit, minmax(200px, 1fr)); }

.gap-sm { gap: var(--spacing-sm); }
.gap-md { gap: var(--spacing-md); }
.gap-lg { gap: var(--spacing-lg); }
.gap-xl { gap: var(--spacing-xl); }

.flex {
    display: flex;
}

.flex-col {
    flex-direction: column;
}

.items-center {
    align-items: center;
}

.justify-center {
    justify-content: center;
}

.justify-between {
    justify-content: space-between;
}

.text-center {
    text-align: center;
}

/* ========================================
   Card Components
   ======================================== */
.card {
    background-color: var(--card);
    color: var(--card-foreground);
    border: 1px solid rgba(255, 255, 255, 0.1);
    border-radius: calc(var(--radius) + 4px);
    padding: var(--spacing-xl);
    box-shadow: 0 1px 3px 0 rgb(0 0 0 / 0.1);
    transition: all 0.2s ease;
}

.card:hover {
    box-shadow: 0 4px 6px -1px rgb(0 0 0 / 0.1);
}

/* ========================================
   Button Components
   ======================================== */
.btn {
    display: inline-flex;
    align-items: center;
    justify-content: center;
    gap: var(--spacing-sm);
    white-space: nowrap;
    border-radius: var(--radius);
    font-size: var(--font-size-sm);
    font-weight: 500;
    transition: all 0.2s;
    border: none;
    cursor: pointer;
    padding: var(--spacing-sm) var(--spacing-lg);
    min-height: 2.25rem;
    outline: none;
    text-decoration: none;
}

.btn:disabled {
    pointer-events: none;
    opacity: 0.5;
}

.btn-primary {
    background-color: var(--primary);
    color: var(--primary-foreground);
}

.btn-primary:hover {
    background-color: rgba(236, 236, 236, 0.9);
}

.btn-outline {
    background-color: transparent;
    border: 1px solid var(--border);
    color: var(--foreground);
}

.btn-outline:hover {
    background-color: var(--accent);
}

.btn-ghost {
    background-color: transparent;
    color: var(--foreground);
}

.btn-ghost:hover {
    background-color: var(--accent);
}

.btn-destructive {
    background-color: var(--destructive);
    color: white;
}

.btn-destructive:hover {
    background-color: rgba(220, 38, 38, 0.9);
}

/* Button Sizes */
.btn-sm {
    padding: var(--spacing-xs) var(--spacing-md);
    font-size: var(--font-size-xs);
    min-height: 2rem;
}

.btn-lg {
    padding: var(--spacing-md) var(--spacing-xl);
    font-size: var(--font-size-base);
    min-height: 2.75rem;
}

.btn-icon {
    padding: var(--spacing-sm);
    width: 2.25rem;
    height: 2.25rem;
}

/* ========================================
   Form Components
   ======================================== */
.form-input {
    width: 100%;
    background: rgba(255, 255, 255, 0.15);
    border: 1px solid var(--border);
    border-radius: var(--radius);
    padding: var(--spacing-sm) var(--spacing-md);
    color: var(--foreground);
    font-size: var(--font-size-sm);
    outline: none;
    transition: all 0.2s;
}

.form-input:focus {
    border-color: var(--ring);
    box-shadow: 0 0 0 3px rgba(136, 136, 136, 0.5);
}

.form-input::placeholder {
    color: var(--muted-foreground);
}

/* ========================================
   Badge Components
   ======================================== */
.badge {
    display: inline-flex;
    align-items: center;
    justify-content: center;
    border-radius: var(--radius);
    border: 1px solid;
    padding: 0.125rem var(--spacing-sm);
    font-size: var(--font-size-xs);
    font-weight: 500;
    white-space: nowrap;
}

/* Priority Badge Variants */
.badge-priority-high {
    background: rgba(127, 29, 29, 0.3);
    color: rgb(252, 165, 165);
    border: 1px solid rgba(153, 27, 27, 0.5);
}

.badge-priority-medium {
    background: rgba(120, 53, 15, 0.3);
    color: rgb(252, 211, 77);
    border: 1px solid rgba(146, 64, 14, 0.5);
}

.badge-priority-low {
    background: rgba(20, 83, 45, 0.3);
    color: rgb(134, 239, 172);
    border: 1px solid rgba(22, 101, 52, 0.5);
}

/* ========================================
   Tab Components
   ======================================== */
.tab-list {
    display: flex;
    gap: var(--spacing-sm);
    margin-bottom: var(--spacing-xl);
}

.tab-button {
    background-color: transparent;
    border: 1px solid rgba(255, 255, 255, 0.2);
    color: var(--foreground);
    text-transform: capitalize;
    font-weight: 500;
    transition: all 0.2s ease;
    padding: var(--spacing-sm) var(--spacing-md);
    border-radius: var(--radius);
    cursor: pointer;
    font-size: var(--font-size-sm);
}

.tab-button:hover {
    background-color: rgba(255, 255, 255, 0.05);
    border-color: rgba(255, 255, 255, 0.3);
}

.tab-button.active {
    background-color: #f8f9fa !important;
    color: #1a1a1a !important;
    border-color: #f8f9fa !important;
    font-weight: 600;
}

.tab-button.active:hover {
    background-color: #e9ecef !important;
    border-color: #e9ecef !important;
}

/* ========================================
   Typography
   ======================================== */
.text-xs { font-size: var(--font-size-xs); }
.text-sm { font-size: var(--font-size-sm); }
.text-base { font-size: var(--font-size-base); }
.text-lg { font-size: var(--font-size-lg); }
.text-xl { font-size: var(--font-size-xl); }
.text-2xl { font-size: var(--font-size-2xl); }
.text-3xl { font-size: var(--font-size-3xl); }
.text-4xl { font-size: var(--font-size-4xl); }

.font-normal { font-weight: 400; }
.font-medium { font-weight: 500; }
.font-semibold { font-weight: 600; }
.font-bold { font-weight: 700; }

.text-primary { color: var(--primary); }
.text-muted { color: var(--muted-foreground); }
.text-destructive { color: var(--destructive); }

.gradient-text {
    background: linear-gradient(to right, var(--primary), rgba(236, 236, 236, 0.6));
    -webkit-background-clip: text;
    background-clip: text;
    -webkit-text-fill-color: transparent;
}

/* ========================================
   Icon System
   ======================================== */
.icon {
    width: 1rem;
    height: 1rem;
    fill: currentColor;
    flex-shrink: 0;
}

.icon-sm { width: 0.875rem; height: 0.875rem; }
.icon-lg { width: 1.25rem; height: 1.25rem; }
.icon-xl { width: 1.5rem; height: 1.5rem; }
.icon-2xl { width: 2rem; height: 2rem; }

/* ========================================
   Interactive Components
   ======================================== */
.checkbox {
    width: 1rem;
    height: 1rem;
    border: 1px solid var(--border);
    border-radius: 4px;
    cursor: pointer;
    position: relative;
    background: rgba(255, 255, 255, 0.15);
    transition: all 0.2s;
}

.checkbox:hover {
    border-color: var(--ring);
}

.checkbox.checked {
    background-color: rgb(22, 163, 74);
    border-color: rgb(22, 163, 74);
}

.checkbox.checked::after {
    content: '✓';
    position: absolute;
    top: 50%;
    left: 50%;
    transform: translate(-50%, -50%);
    color: white;
    font-size: 0.75rem;
    font-weight: bold;
}

/* ========================================
   List Components
   ======================================== */
.list-item {
    display: flex;
    align-items: center;
    gap: var(--spacing-lg);
    padding: var(--spacing-lg);
    border-bottom: 1px solid rgba(255, 255, 255, 0.05);
    transition: background-color 0.2s;
}

.list-item:hover {
    background-color: rgba(255, 255, 255, 0.025);
}

.list-item:last-child {
    border-bottom: none;
}

.list-item.completed {
    opacity: 0.6;
}

/* ========================================
   Empty State Component
   ======================================== */
.empty-state {
    text-align: center;
    padding: var(--spacing-3xl) var(--spacing-lg);
    color: var(--muted-foreground);
}

.empty-state .icon {
    width: 3rem;
    height: 3rem;
    margin: 0 auto var(--spacing-lg);
    opacity: 0.5;
}

/* ========================================
   Utility Classes
   ======================================== */
.hidden { display: none; }
.block { display: block; }
.flex { display: flex; }
.inline-flex { display: inline-flex; }

.w-full { width: 100%; }
.h-full { height: 100%; }
.min-h-screen { min-height: 100vh; }

.opacity-50 { opacity: 0.5; }
.opacity-60 { opacity: 0.6; }
.opacity-75 { opacity: 0.75; }

.transition-all { transition: all 0.2s ease; }
.transition-colors { transition: color 0.2s ease, background-color 0.2s ease; }
.transition-opacity { transition: opacity 0.2s ease; }

/* ========================================
   Responsive Design
   ======================================== */
@media (max-width: 768px) {
    .container {
        padding: var(--spacing-lg);
    }
    
    .grid-cols-auto {
        grid-template-columns: 1fr;
    }
    
    .flex-col-mobile {
        flex-direction: column;
    }
    
    .text-center-mobile {
        text-align: center;
    }
    
    .gap-sm-mobile { gap: var(--spacing-sm); }
    
    .hidden-mobile { display: none; }
    .block-mobile { display: block; }
}

@media (max-width: 640px) {
    .text-2xl { font-size: var(--font-size-xl); }
    .text-3xl { font-size: var(--font-size-2xl); }
    .text-4xl { font-size: var(--font-size-3xl); }
    
    .container {
        padding: var(--spacing-lg) var(--spacing-sm);
    }
}

/* ========================================
   Animation Utilities
   ======================================== */
@keyframes fadeIn {
    from { opacity: 0; transform: translateY(10px); }
    to { opacity: 1; transform: translateY(0); }
}

.animate-fade-in {
    animation: fadeIn 0.3s ease-out;
}

/* ========================================
   Focus & Accessibility
   ======================================== */
.focus-visible:focus-visible {
    outline: 2px solid var(--ring);
    outline-offset: 2px;
}

@media (prefers-reduced-motion: reduce) {
    * {
        animation-duration: 0.01ms !important;
        animation-iteration-count: 1 !important;
        transition-duration: 0.01ms !important;
    }
}`;

	try {
		// Create .superdesign/design_iterations directory
		const designIterationsFolder = vscode.Uri.joinPath(superdesignFolder, 'design_iterations');
		await vscode.workspace.fs.createDirectory(designIterationsFolder);

		// Create default_ui_darkmode.css file
		const defaultCssPath = vscode.Uri.joinPath(designIterationsFolder, 'default_ui_darkmode.css');
		try {
			// Check if file already exists
			await vscode.workspace.fs.stat(defaultCssPath);
			Logger.debug('default_ui_darkmode.css already exists, skipping creation');
		} catch {
			// File doesn't exist, create it
			await vscode.workspace.fs.writeFile(defaultCssPath, Buffer.from(defaultCssContent, 'utf8'));
			Logger.info('Created default_ui_darkmode.css file');
		}

		// Create .cursor/rules directory if it doesn't exist
		const cursorRulesFolder = vscode.Uri.joinPath(workspaceRoot, '.cursor', 'rules');
		try {
			await vscode.workspace.fs.stat(cursorRulesFolder);
		} catch {
			await vscode.workspace.fs.createDirectory(cursorRulesFolder);
		}

		// Create or append to design.mdc
		const designMdcPath = vscode.Uri.joinPath(cursorRulesFolder, 'design.mdc');
		try {
			const existingContent = await vscode.workspace.fs.readFile(designMdcPath);
			const currentContent = Buffer.from(existingContent).toString('utf8');
			if (!currentContent.includes('superdesign: Open Canvas View')) {
				const updatedContent = currentContent + '\n\n' + designRuleMdcContent;
				await vscode.workspace.fs.writeFile(designMdcPath, Buffer.from(updatedContent, 'utf8'));
			}
		} catch {
			// File doesn't exist, create it
			await vscode.workspace.fs.writeFile(designMdcPath, Buffer.from(designRuleMdcContent, 'utf8'));
		}

		// Create or append to CLAUDE.md
		const claudeMdPath = vscode.Uri.joinPath(workspaceRoot, 'CLAUDE.md');
		try {
			const existingContent = await vscode.workspace.fs.readFile(claudeMdPath);
			const currentContent = Buffer.from(existingContent).toString('utf8');
			if (!currentContent.includes('superdesign: Open Canvas View')) {
				const updatedContent = currentContent + '\n\n' + designRuleContent;
				await vscode.workspace.fs.writeFile(claudeMdPath, Buffer.from(updatedContent, 'utf8'));
			}
		} catch {
			// File doesn't exist, create it
			await vscode.workspace.fs.writeFile(claudeMdPath, Buffer.from(designRuleContent, 'utf8'));
		}

		// Create or append to .windsurfrules
		const windsurfRulesPath = vscode.Uri.joinPath(workspaceRoot, '.windsurfrules');
		try {
			const existingContent = await vscode.workspace.fs.readFile(windsurfRulesPath);
			const currentContent = Buffer.from(existingContent).toString('utf8');
			if (!currentContent.includes('superdesign: Open Canvas View')) {
				const updatedContent = currentContent + '\n\n' + designRuleContent;
				await vscode.workspace.fs.writeFile(windsurfRulesPath, Buffer.from(updatedContent, 'utf8'));
			}
		} catch {
			// File doesn't exist, create it
			await vscode.workspace.fs.writeFile(windsurfRulesPath, Buffer.from(designRuleContent, 'utf8'));
		}

		vscode.window.showInformationMessage('✅ Superdesign project initialized successfully! Created .superdesign folder and design rules for Cursor, Claude, and Windsurf.');
		
	} catch (error) {
		vscode.window.showErrorMessage(`Failed to initialize Superdesign project: ${error}`);
	}
}

export function activate(context: vscode.ExtensionContext) {
	// Initialize the centralized logger
	Logger.initialize();
	Logger.info('Superdesign extension is now active!');
	// Note: Users can manually open output via View → Output → Select "Superdesign" if needed

<<<<<<< HEAD
	// Initialize Custom Agent service
	outputChannel.appendLine('Creating CustomAgentService...');
	const customAgent = new CustomAgentService(outputChannel);
	outputChannel.appendLine('CustomAgentService created');
=======
	// Initialize Claude Code service
	Logger.info('Creating ClaudeCodeService...');
	const claudeService = new ClaudeCodeService(Logger.getOutputChannel());
	Logger.info('ClaudeCodeService created');
>>>>>>> 7f3be7a1

	// The command has been defined in the package.json file
	// Now provide the implementation of the command with registerCommand
	// The commandId parameter must match the command field in package.json
	const helloWorldDisposable = vscode.commands.registerCommand('superdesign.helloWorld', () => {
		// The code you place here will be executed every time your command is executed
		// Display a message box to the user
		vscode.window.showInformationMessage('Hello World from superdesign!');
	});

	// Register API key configuration commands
	const configureApiKeyDisposable = vscode.commands.registerCommand('superdesign.configureApiKey', async () => {
		await configureAnthropicApiKey();
	});

	const configureOpenAIApiKeyDisposable = vscode.commands.registerCommand('superdesign.configureOpenAIApiKey', async () => {
		await configureOpenAIApiKey();
	});

	const configureOpenRouterApiKeyDisposable = vscode.commands.registerCommand('superdesign.configureOpenRouterApiKey', async () => {
		await configureOpenRouterApiKey();
	});


	// Create the chat sidebar provider
<<<<<<< HEAD
	const sidebarProvider = new ChatSidebarProvider(context.extensionUri, customAgent, outputChannel);
=======
	const sidebarProvider = new ChatSidebarProvider(context.extensionUri, claudeService, Logger.getOutputChannel());
>>>>>>> 7f3be7a1
	
	// Register the webview view provider for sidebar
	const sidebarDisposable = vscode.window.registerWebviewViewProvider(
		ChatSidebarProvider.VIEW_TYPE,
		sidebarProvider,
		{
			webviewOptions: {
				retainContextWhenHidden: true
			}
		}
	);

	// Register command to show sidebar
	const showSidebarDisposable = vscode.commands.registerCommand('superdesign.showChatSidebar', () => {
		vscode.commands.executeCommand('workbench.view.extension.superdesign-sidebar');
	});

	// Register canvas command
	const openCanvasDisposable = vscode.commands.registerCommand('superdesign.openCanvas', () => {
		SuperdesignCanvasPanel.createOrShow(context.extensionUri, sidebarProvider);
	});

	// Register clear chat command
	const clearChatDisposable = vscode.commands.registerCommand('superdesign.clearChat', () => {
		sidebarProvider.sendMessage({
			command: 'clearChat'
		});
	});

	// Register reset welcome command
	const resetWelcomeDisposable = vscode.commands.registerCommand('superdesign.resetWelcome', () => {
		sidebarProvider.sendMessage({
			command: 'resetWelcome'
		});
		vscode.window.showInformationMessage('Welcome screen has been reset. Refresh the sidebar to see the welcome screen again.');
	});

	// Register initialize project command
	const initializeProjectDisposable = vscode.commands.registerCommand('superdesign.initializeProject', async () => {
		await initializeSuperdesignProject();
	});

	// Register open settings command
	const openSettingsDisposable = vscode.commands.registerCommand('superdesign.openSettings', () => {
		vscode.commands.executeCommand('workbench.action.openSettings', '@ext:iganbold.superdesign');
	});

	// Register configure API key command (alternative to the existing one)
	const configureApiKeyQuickDisposable = vscode.commands.registerCommand('superdesign.configureApiKeyQuick', async () => {
		await configureAnthropicApiKey();
	});

	// Set up message handler for auto-canvas functionality
	sidebarProvider.setMessageHandler((message) => {
		switch (message.command) {
			case 'checkCanvasStatus':
				// Check if canvas panel is currently open
				const isCanvasOpen = SuperdesignCanvasPanel.currentPanel !== undefined;
				sidebarProvider.sendMessage({
					command: 'canvasStatusResponse',
					isOpen: isCanvasOpen
				});
				break;
				
			case 'autoOpenCanvas':
				// Auto-open canvas if not already open
				SuperdesignCanvasPanel.createOrShow(context.extensionUri, sidebarProvider);
				break;

			case 'setContextFromCanvas':
				// Forward context from canvas to chat sidebar
				sidebarProvider.sendMessage({
					command: 'contextFromCanvas',
					data: message.data
				});
				break;

			case 'saveImageToMoodboard':
				// Save uploaded image to moodboard directory
				saveImageToMoodboard(message.data, sidebarProvider);
				break;

			case 'getBase64Image':
				// Convert saved image to base64 for AI SDK
				getBase64Image(message.filePath, sidebarProvider);
				break;

			case 'getCssFileContent':
				// Read CSS file content for theme preview
				getCssFileContent(message.filePath, sidebarProvider);
				break;

			case 'showError':
				// Show error message to user
				vscode.window.showErrorMessage(message.data);
				break;

			case 'submitEmail':
				// Handle email submission from welcome screen
				submitEmailToSupabase(message.email, sidebarProvider);
				break;

			case 'initializeSuperdesign':
				// Auto-trigger initialize Superdesign command
				console.log('🚀 Received initializeSuperdesign command from webview');
				vscode.commands.executeCommand('superdesign.initializeProject');
				break;
		}
	});

	context.subscriptions.push(
		helloWorldDisposable, 
		configureApiKeyDisposable,
		configureOpenAIApiKeyDisposable,
		configureOpenRouterApiKeyDisposable,
		sidebarDisposable,
		showSidebarDisposable,
		openCanvasDisposable,
		clearChatDisposable,
		resetWelcomeDisposable,
		initializeProjectDisposable,
		openSettingsDisposable,
		configureApiKeyQuickDisposable
	);
}

// Function to configure Anthropic API key
async function configureAnthropicApiKey() {
	const currentKey = vscode.workspace.getConfiguration('superdesign').get<string>('anthropicApiKey');

	const input = await vscode.window.showInputBox({
		title: 'Configure Anthropic API Key',
		prompt: 'Enter your Anthropic API key (get one from https://console.anthropic.com/)',
		value: currentKey ? '••••••••••••••••' : '',
		password: true,
		placeHolder: 'sk-ant-...',
		validateInput: (value) => {
			if (!value || value.trim().length === 0) {
				return 'API key cannot be empty';
			}
			if (value === '••••••••••••••••') {
				return null; // User didn't change the masked value, that's OK
			}
			if (!value.startsWith('sk-ant-')) {
				return 'Anthropic API keys should start with "sk-ant-"';
			}
			return null;
		}
	});

	if (input !== undefined) {
		// Only update if user didn't just keep the masked value
		if (input !== '••••••••••••••••') {
			try {
				await vscode.workspace.getConfiguration('superdesign').update(
					'anthropicApiKey', 
					input.trim(), 
					vscode.ConfigurationTarget.Global
				);
				vscode.window.showInformationMessage('✅ Anthropic API key configured successfully!');
			} catch (error) {
				vscode.window.showErrorMessage(`Failed to save API key: ${error}`);
			}
		} else if (currentKey) {
			vscode.window.showInformationMessage('API key unchanged (already configured)');
		} else {
			vscode.window.showWarningMessage('No API key was set');
		}
	}
}

// Function to configure OpenAI API key
async function configureOpenAIApiKey() {
	const currentKey = vscode.workspace.getConfiguration('superdesign').get<string>('openaiApiKey');

	const input = await vscode.window.showInputBox({
		title: 'Configure OpenAI API Key',
		prompt: 'Enter your OpenAI API key (get one from https://platform.openai.com/api-keys)',
		value: currentKey ? '••••••••••••••••' : '',
		password: true,
		placeHolder: 'sk-...',
		validateInput: (value) => {
			if (!value || value.trim().length === 0) {
				return 'API key cannot be empty';
			}
			if (value === '••••••••••••••••') {
				return null; // User didn't change the masked value, that's OK
			}
			if (!value.startsWith('sk-')) {
				return 'OpenAI API keys should start with "sk-"';
			}
			return null;
		}
	});

	if (input !== undefined) {
		// Only update if user didn't just keep the masked value
		if (input !== '••••••••••••••••') {
			try {
				await vscode.workspace.getConfiguration('superdesign').update(
					'openaiApiKey', 
					input.trim(), 
					vscode.ConfigurationTarget.Global
				);
				vscode.window.showInformationMessage('✅ OpenAI API key configured successfully!');
			} catch (error) {
				vscode.window.showErrorMessage(`Failed to save API key: ${error}`);
			}
		} else if (currentKey) {
			vscode.window.showInformationMessage('API key unchanged (already configured)');
		} else {
			vscode.window.showWarningMessage('No API key was set');
		}
	}
}

// Function to configure OpenRouter API key
async function configureOpenRouterApiKey() {
	const currentKey = vscode.workspace.getConfiguration('superdesign').get<string>('openrouterApiKey');

	const input = await vscode.window.showInputBox({
		title: 'Configure OpenRouter API Key',
		prompt: 'Enter your OpenRouter API key (get one from https://openrouter.ai/)',
		value: currentKey ? '••••••••••••••••' : '',
		password: true,
		placeHolder: 'sk-...',
		validateInput: (value) => {
			if (!value || value.trim().length === 0) {
				return 'API key cannot be empty';
			}
			if (value === '••••••••••••••••') {
				return null; // User didn't change the masked value, that's OK
			}
			if (!value.startsWith('sk-')) {
				return 'OpenRouter API keys should start with "sk-"';
			}
			return null;
		}
	});

	if (input !== undefined) {
		// Only update if user didn't just keep the masked value
		if (input !== '••••••••••••••••') {
			try {
				await vscode.workspace.getConfiguration('superdesign').update(
					'openrouterApiKey', 
					input.trim(), 
					vscode.ConfigurationTarget.Global
				);
				vscode.window.showInformationMessage('✅ OpenRouter API key configured successfully!');
			} catch (error) {
				vscode.window.showErrorMessage(`Failed to save API key: ${error}`);
			}
		} else if (currentKey) {
			vscode.window.showInformationMessage('API key unchanged (already configured)');
		} else {
			vscode.window.showWarningMessage('No API key was set');
		}
	}
}

class SuperdesignCanvasPanel {
	public static currentPanel: SuperdesignCanvasPanel | undefined;
	public static readonly viewType = 'superdesignCanvasPanel';

	private readonly _panel: vscode.WebviewPanel;
	private readonly _extensionUri: vscode.Uri;
	private readonly _sidebarProvider: ChatSidebarProvider;
	private _disposables: vscode.Disposable[] = [];
	private _fileWatcher: vscode.FileSystemWatcher | undefined;

	public static createOrShow(extensionUri: vscode.Uri, sidebarProvider: ChatSidebarProvider) {
		const column = vscode.window.activeTextEditor?.viewColumn;

		if (SuperdesignCanvasPanel.currentPanel) {
			SuperdesignCanvasPanel.currentPanel._panel.reveal(column);
			return;
		}

		const panel = vscode.window.createWebviewPanel(
			SuperdesignCanvasPanel.viewType,
			'Superdesign Canvas',
			column || vscode.ViewColumn.One,
			{
				enableScripts: true,
				localResourceRoots: [
					vscode.Uri.joinPath(extensionUri, 'dist'),
					vscode.Uri.joinPath(extensionUri, 'src', 'assets')
				]
			}
		);

		SuperdesignCanvasPanel.currentPanel = new SuperdesignCanvasPanel(panel, extensionUri, sidebarProvider);
	}

	private constructor(panel: vscode.WebviewPanel, extensionUri: vscode.Uri, sidebarProvider: ChatSidebarProvider) {
		this._panel = panel;
		this._extensionUri = extensionUri;
		this._sidebarProvider = sidebarProvider;

		this._update();
		this._panel.onDidDispose(() => this.dispose(), null, this._disposables);
		this._setupFileWatcher();

		// Handle messages from the webview
		this._panel.webview.onDidReceiveMessage(
			message => {
				switch (message.command) {
					case 'loadDesignFiles':
						this._loadDesignFiles();
						break;
					case 'selectFrame':
						Logger.debug(`Frame selected: ${message.data?.fileName}`);
						break;
					case 'setContextFromCanvas':
						// Forward context to chat sidebar
						this._sidebarProvider.sendMessage({
							command: 'contextFromCanvas',
							data: message.data
						});
						break;
					case 'setChatPrompt':
						// Forward prompt to chat sidebar
						this._sidebarProvider.sendMessage({
							command: 'setChatPrompt',
							data: message.data
						});
						break;
				}
			},
			null,
			this._disposables
		);
	}

	public dispose() {
		SuperdesignCanvasPanel.currentPanel = undefined;
		
		// Dispose of file watcher
		if (this._fileWatcher) {
			this._fileWatcher.dispose();
			this._fileWatcher = undefined;
		}
		
		this._panel.dispose();
		while (this._disposables.length) {
			const x = this._disposables.pop();
			if (x) {
				x.dispose();
			}
		}
	}

	private _setupFileWatcher() {
		const workspaceFolder = vscode.workspace.workspaceFolders?.[0];
		if (!workspaceFolder) {
			return;
		}

		// Watch for changes in .superdesign/design_iterations/*.html, *.svg, and *.css
		const pattern = new vscode.RelativePattern(
			workspaceFolder, 
			'.superdesign/design_iterations/**/*.{html,svg,css}'
		);

		this._fileWatcher = vscode.workspace.createFileSystemWatcher(
			pattern,
			false, // Don't ignore create events
			false, // Don't ignore change events  
			false  // Don't ignore delete events
		);

		// Handle file creation
		this._fileWatcher.onDidCreate((uri) => {
			Logger.debug(`Design file created: ${uri.fsPath}`);
			this._panel.webview.postMessage({
				command: 'fileChanged',
				data: {
					fileName: uri.fsPath.split('/').pop() || '',
					changeType: 'created'
				}
			});
		});

		// Handle file modification
		this._fileWatcher.onDidChange((uri) => {
			Logger.debug(`Design file modified: ${uri.fsPath}`);
			this._panel.webview.postMessage({
				command: 'fileChanged',
				data: {
					fileName: uri.fsPath.split('/').pop() || '',
					changeType: 'modified'
				}
			});
		});

		// Handle file deletion
		this._fileWatcher.onDidDelete((uri) => {
			Logger.debug(`Design file deleted: ${uri.fsPath}`);
			this._panel.webview.postMessage({
				command: 'fileChanged',
				data: {
					fileName: uri.fsPath.split('/').pop() || '',
					changeType: 'deleted'
				}
			});
		});
	}

	private _update() {
		const webview = this._panel.webview;
		this._panel.webview.html = this._getHtmlForWebview(webview);
	}

	private _getHtmlForWebview(webview: vscode.Webview) {
		const scriptUri = webview.asWebviewUri(
			vscode.Uri.joinPath(this._extensionUri, 'dist', 'webview.js')
		);

		// Generate webview URIs for logo images
		const logoUris = {
			cursor: webview.asWebviewUri(vscode.Uri.joinPath(this._extensionUri, 'src', 'assets', 'cursor_logo.png')).toString(),
			windsurf: webview.asWebviewUri(vscode.Uri.joinPath(this._extensionUri, 'src', 'assets', 'windsurf_logo.png')).toString(),
			claudeCode: webview.asWebviewUri(vscode.Uri.joinPath(this._extensionUri, 'src', 'assets', 'claude_code_logo.png')).toString(),
			lovable: webview.asWebviewUri(vscode.Uri.joinPath(this._extensionUri, 'src', 'assets', 'lovable_logo.png')).toString(),
			bolt: webview.asWebviewUri(vscode.Uri.joinPath(this._extensionUri, 'src', 'assets', 'bolt_logo.jpg')).toString(),
		};

		// Debug logging
		Logger.debug(`Canvas Panel - Extension URI: ${this._extensionUri.toString()}`);
		Logger.debug(`Canvas Panel - Generated logo URIs: ${JSON.stringify(logoUris)}`);

		const nonce = getNonce();

		return `<!DOCTYPE html>
			<html lang="en">
			<head>
				<meta charset="UTF-8">
				<meta http-equiv="Content-Security-Policy" content="default-src 'none'; style-src ${webview.cspSource} 'unsafe-inline'; img-src ${webview.cspSource} data: https: vscode-webview:; script-src 'nonce-${nonce}'; frame-src ${webview.cspSource};">
				<meta name="viewport" content="width=device-width, initial-scale=1.0">
				<title>Superdesign Canvas</title>
			</head>
			<body>
				<div id="root" data-view="canvas" data-nonce="${nonce}"></div>
				<script nonce="${nonce}">
					// Debug: Check if context data is being generated
					console.log('Canvas Panel - About to set webview context. Logo URIs:', ${JSON.stringify(logoUris)});
					
					// Initialize context for React app
					window.__WEBVIEW_CONTEXT__ = {
						layout: 'panel',
						extensionUri: '${this._extensionUri.toString()}',
						logoUris: ${JSON.stringify(logoUris)}
					};
					
					// Debug logging in webview
					console.log('Canvas Panel - Webview context set:', window.__WEBVIEW_CONTEXT__);
					console.log('Canvas Panel - Logo URIs received in webview:', window.__WEBVIEW_CONTEXT__?.logoUris);
				</script>
				<script nonce="${nonce}" src="${scriptUri}"></script>
			</body>
			</html>`;
	}

	private async _loadDesignFiles() {
		const workspaceFolder = vscode.workspace.workspaceFolders?.[0];
		if (!workspaceFolder) {
			this._panel.webview.postMessage({
				command: 'error',
				data: { error: 'No workspace folder found. Please open a workspace first.' }
			});
			return;
		}

		try {
			const designFolder = vscode.Uri.joinPath(workspaceFolder.uri, '.superdesign', 'design_iterations');
			
			// Check if the design_files folder exists
			try {
				await vscode.workspace.fs.stat(designFolder);
			} catch (error) {
				// Folder doesn't exist, create it
				try {
					await vscode.workspace.fs.createDirectory(designFolder);
					Logger.info('Created .superdesign/design_iterations directory');
				} catch (createError) {
					this._panel.webview.postMessage({
						command: 'error',
						data: { error: `Failed to create design_files directory: ${createError}` }
					});
					return;
				}
			}

			// Read all files in the directory
			const files = await vscode.workspace.fs.readDirectory(designFolder);
			const designFiles = files.filter(([name, type]) => 
				type === vscode.FileType.File && (
					name.toLowerCase().endsWith('.html') || 
					name.toLowerCase().endsWith('.svg')
				)
			);

			const loadedFiles = await Promise.all(
				designFiles.map(async ([fileName, _]) => {
					const filePath = vscode.Uri.joinPath(designFolder, fileName);
					
					try {
						// Read file stats and content
						const [stat, content] = await Promise.all([
							vscode.workspace.fs.stat(filePath),
							vscode.workspace.fs.readFile(filePath)
						]);

						const fileType = fileName.toLowerCase().endsWith('.svg') ? 'svg' : 'html';
						let htmlContent = Buffer.from(content).toString('utf8');
						
						// For HTML files, inline any external CSS files
						if (fileType === 'html') {
							htmlContent = await this._inlineExternalCSS(htmlContent, designFolder);
						}
						
						return {
							name: fileName,
							path: filePath.fsPath,
							content: htmlContent,
							size: stat.size,
							modified: new Date(stat.mtime),
							fileType
						};
					} catch (fileError) {
						Logger.error(`Failed to read file ${fileName}: ${fileError}`);
						return null;
					}
				})
			);

			// Filter out any failed file reads
			const validFiles = loadedFiles.filter(file => file !== null);

			Logger.info(`Loaded ${validFiles.length} design files (HTML & SVG)`);
			
			this._panel.webview.postMessage({
				command: 'designFilesLoaded',
				data: { files: validFiles }
			});

		} catch (error) {
			Logger.error(`Error loading design files: ${error}`);
			this._panel.webview.postMessage({
				command: 'error',
				data: { error: `Failed to load design files: ${error}` }
			});
		}
	}

	private async _inlineExternalCSS(htmlContent: string, designFolder: vscode.Uri): Promise<string> {
		// Match link tags that reference CSS files
		const linkRegex = /<link\s+[^>]*rel=["']stylesheet["'][^>]*href=["']([^"']+)["'][^>]*>/gi;
		let modifiedContent = htmlContent;
		const matches = Array.from(htmlContent.matchAll(linkRegex));
		
		for (const match of matches) {
			const fullLinkTag = match[0];
			const cssFileName = match[1];
			
			try {
				// Only process relative paths (not absolute URLs)
				if (!cssFileName.startsWith('http') && !cssFileName.startsWith('//')) {
					const cssFilePath = vscode.Uri.joinPath(designFolder, cssFileName);
					
					// Check if CSS file exists
					try {
						const cssContent = await vscode.workspace.fs.readFile(cssFilePath);
						const cssText = Buffer.from(cssContent).toString('utf8');
						
						// Replace the link tag with a style tag containing the CSS content
						const styleTag = `<style>\n${cssText}\n</style>`;
						modifiedContent = modifiedContent.replace(fullLinkTag, styleTag);
						
						Logger.debug(`Inlined CSS file: ${cssFileName}`);
					} catch (cssError) {
						Logger.warn(`Could not read CSS file ${cssFileName}: ${cssError}`);
						// Leave the original link tag in place if CSS file can't be read
					}
				}
			} catch (error) {
				Logger.warn(`Error processing CSS link ${cssFileName}: ${error}`);
			}
		}
		
		return modifiedContent;
	}
}

function getNonce() {
	let text = '';
	const possible = 'ABCDEFGHIJKLMNOPQRSTUVWXYZabcdefghijklmnopqrstuvwxyz0123456789';
	for (let i = 0; i < 32; i++) {
		text += possible.charAt(Math.floor(Math.random() * possible.length));
	}
	return text;
}

// This method is called when your extension is deactivated
export function deactivate() {
	Logger.dispose();
}
<|MERGE_RESOLUTION|>--- conflicted
+++ resolved
@@ -1460,17 +1460,10 @@
 	Logger.info('Superdesign extension is now active!');
 	// Note: Users can manually open output via View → Output → Select "Superdesign" if needed
 
-<<<<<<< HEAD
 	// Initialize Custom Agent service
-	outputChannel.appendLine('Creating CustomAgentService...');
-	const customAgent = new CustomAgentService(outputChannel);
-	outputChannel.appendLine('CustomAgentService created');
-=======
-	// Initialize Claude Code service
-	Logger.info('Creating ClaudeCodeService...');
-	const claudeService = new ClaudeCodeService(Logger.getOutputChannel());
-	Logger.info('ClaudeCodeService created');
->>>>>>> 7f3be7a1
+	Logger.info('Creating CustomAgentService...');
+	const customAgent = new CustomAgentService(Logger.getOutputChannel());
+	Logger.info('CustomAgentService created');
 
 	// The command has been defined in the package.json file
 	// Now provide the implementation of the command with registerCommand
@@ -1496,11 +1489,7 @@
 
 
 	// Create the chat sidebar provider
-<<<<<<< HEAD
-	const sidebarProvider = new ChatSidebarProvider(context.extensionUri, customAgent, outputChannel);
-=======
-	const sidebarProvider = new ChatSidebarProvider(context.extensionUri, claudeService, Logger.getOutputChannel());
->>>>>>> 7f3be7a1
+	const sidebarProvider = new ChatSidebarProvider(context.extensionUri, customAgent, Logger.getOutputChannel());
 	
 	// Register the webview view provider for sidebar
 	const sidebarDisposable = vscode.window.registerWebviewViewProvider(
